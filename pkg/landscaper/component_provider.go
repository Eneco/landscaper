--- conflicted
+++ resolved
@@ -15,7 +15,6 @@
 )
 
 var (
-
 	// ErrNonLandscapeComponent is an error to indicate release is not controlled by landscaper
 	ErrNonLandscapeComponent = errors.New("release is not controlled by landscaper")
 
@@ -113,14 +112,8 @@
 			return components, err
 		}
 
-<<<<<<< HEAD
-		cmp.Configuration["Name"] = cmp.Name
-		cmp.Configuration["SecretsRef"] = cp.env.ReleaseName(cmp.Name)
-		cmp.Name = cp.env.ReleaseName(cmp.Name)
-=======
 		m, _ := getReleaseMetadata(cmp.Configuration)
 		cmp.Configuration[metadataKey] = m
->>>>>>> 2f5117e5
 
 		if len(cmp.Secrets) > 0 {
 			readSecretValues(cmp)
@@ -221,18 +214,12 @@
 			Version: metadata.ReleaseVersion,
 		},
 		cfg,
-<<<<<<< HEAD
 		Secrets{},
-	), nil
-=======
-		nil, // TODO: secrets
 	)
 
 	cmp.Configuration[metadataKey] = metadata
-	cmp.normalizeFromHelm(metadata.ChartRepository)
 
 	return cmp, nil
->>>>>>> 2f5117e5
 }
 
 // readComponentFromYAMLFilePath reads a yaml file from disk and returns an initialized Component
